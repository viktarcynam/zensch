--- conflicted
+++ resolved
@@ -329,33 +329,11 @@
                                 print(f"Invalid price for sell order. Price ({format_price(new_price)}) cannot be lower than bid ({format_price(market_bid)}).")
                                 continue
 
-<<<<<<< HEAD
+
                         # Per API rules, the instruction ('side') cannot be changed during a replacement.
                         # We must use the original instruction from the order being monitored.
                         print(f"New price {format_price(new_price)} is valid. Replacing order with original instruction '{order_to_monitor['instruction']}'...")
-=======
-                        # Re-calculate side based on current positions
-                        action = 'B' if is_buy_order else 'S'
-                        positions_response = client.get_positions_by_symbol(symbol=order_to_monitor['symbol'], account_hash=account_hash)
-                        current_quantity = 0
-                        if positions_response.get('success') and positions_response.get('data'):
-                            accounts = positions_response.get('data', {}).get('accounts', [])
-                            for acc in accounts:
-                                for pos in acc.get('positions', []):
-                                    if pos.get('instrument', {}).get('symbol') == option_list_data.get('symbol'):
-                                        current_quantity = pos.get('longQuantity', 0) - pos.get('shortQuantity', 0)
-                                        break
-                                if current_quantity != 0:
-                                    break
-
-                        side = ""
-                        if action == 'B':
-                            side = "BUY_TO_CLOSE" if current_quantity < 0 else "BUY_TO_OPEN"
-                        else:  # 'S'
-                            side = "SELL_TO_CLOSE" if current_quantity > 0 else "SELL_TO_OPEN"
-
-                        print(f"New price {format_price(new_price)} is valid. Replacing order with side '{side}'...")
->>>>>>> 098eddff
+
 
                         replace_response = client.replace_option_order(
                             account_id=account_hash,
@@ -797,7 +775,7 @@
         accounts = positions_response.get('data', {}).get('accounts', [])
         for acc in accounts:
             for pos in acc.get('positions', []):
-<<<<<<< HEAD
+
                 pos_instrument = pos.get('instrument', {})
                 if pos_instrument.get('assetType') == 'OPTION':
                     # Parse symbols from both sources and compare components
@@ -810,11 +788,7 @@
                        abs(pos_details['strike'] - target_details['strike']) < 0.001:
                         current_quantity = pos.get('longQuantity', 0) - pos.get('shortQuantity', 0)
                         break
-=======
-                if pos.get('instrument', {}).get('symbol') == target_option_data.get('symbol'):
-                    current_quantity = pos.get('longQuantity', 0) - pos.get('shortQuantity', 0)
-                    break
->>>>>>> 098eddff
+
             if current_quantity != 0:
                 break
 
