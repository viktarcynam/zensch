--- conflicted
+++ resolved
@@ -91,11 +91,8 @@
             quotes_service.set_client(self.authenticator.client)
             options_service.set_client(self.authenticator.client)
             stock_orders_service.set_client(self.authenticator.client, self.account_service)
-<<<<<<< HEAD
             option_orders_service.set_client(self.authenticator.client, self.account_service)
-=======
-            option_orders_service.set_client(self.authenticator.client)
->>>>>>> 73975b50
+
             # streaming_service.set_client(self.authenticator.client)
             
             # Start streaming service
